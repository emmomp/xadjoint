#!/usr/bin/env python3
# -*- coding: utf-8 -*-
"""
Created on Wed Dec 18 10:35:41 2019

@author: emmomp
"""
import os
import numpy as np
import glob
import xmitgcm
from inputs import adxx_it
from inputs import adj_dict
import xarray as xr
import ecco_v4_py as ecco

class Exp(object):
    '''
    Representation of specific MITgcm adjoint experiment run in ECCOv4
    '''
    def __init__(self,grid_dir,exp_dir,start_date,lag0,deltat=3600):
        '''
        Initialise Exp object based on user data

        Parameters
        ----------
        grid_dir : string
            Location of grid data.
        exp_dir : string
            Location of adjoint sensitivities.
        start_date : string
            Start date of simulation in 'YYYY-MM-DD' format.
        lag0 : string
            Lag 0 for cost function definedin *_maskT file
        deltat : int, optional
            Time step of forward model in seconds. The default is 3600. (one day).        

        '''
        
        #Assign directories
        self.grid_dir = grid_dir
        self.exp_dir = exp_dir      

        #Assign time info                  
        self.start_date=np.datetime64(start_date)
        self.lag0=np.datetime64(lag0)
        self.deltat=int(deltat)
        
        # Generate various time dimensions
        self.time_data=_get_time_data(self.exp_dir,self.start_date,self.lag0,self.deltat)
        
    
    # Look for ADJ and adxx files
    def find_results(self):
        '''
        Finds and prints all ADJ and adxx in experiment,
        adds them to lists self.ADJ_vars and self.adxx_vars.

        '''
        # find all ADJ meta files at first it
        self.ADJ_vars=[]
        allADJ = [os.path.basename(x) for x in glob.glob(self.exp_dir+'ADJ*'+'{:010.0f}'.format(self.time_data['its'][0])+'.meta')]
        for item in allADJ:
            #i1 = item.find('ADJ')
            i2 = item.find('.')
            self.ADJ_vars.append(item[:i2])
        del allADJ
        print('Found {:d} ADJ variables'.format(len(self.ADJ_vars)))
        
        # find all adxx meta files
        all_vars=[]
        alladxx = [os.path.basename(x) for x in glob.glob(self.exp_dir+'adxx_*'+'{:010.0f}'.format(adxx_it)+'.meta')]
        for item in alladxx:
            #i1 = item.find('adxx')
            i2 = item.find('.')
            all_vars.append(item[:i2])
        varset = set(all_vars)
        self.adxx_vars=list(varset)
        del alladxx,varset
        print('Found {:d} adxx variables'.format(len(self.adxx_vars)))
        
    def load_all(self):
        '''
        Loads all ADJ and adxx variables found in experiment.

        '''
        if not hasattr(self,'ADJ_vars'):
            self.find_results()
        self.load_vars([*self.ADJ_vars,*self.adxx_vars])    
        
    # Load adjoint files (assumes nz=1 for adxx vars)    
    def load_vars(self,var_list='ALL'):
        '''
        Load user specified list of variables into xarray DataSet.

        Parameters
        ----------
        var_list : list of strings. Default 'ALL'
            Names of data variables to be loaded. If 'ALL', all will be loaded

        Returns
        -------
        self.data is an xarray DataSet with variables loaded.

        '''
        if var_list=='ALL':
            self.load_all()
        else:       
            # Check if find_results has been run
            if not hasattr(self,'ADJ_vars'):
                self.find_results()
            # Loop through and read variables
            datasets = []
            for var in var_list:
                print('Reading in '+var)
                if 'vartype' in adj_dict[var].keys():
                    dims=_parse_vartype(adj_dict[var]['vartype'],adj_dict[var]['ndims'])  
                else:
                    dims=None
                if 'attrs' in adj_dict[var].keys():
                    attrs=adj_dict[var]['attrs']
                else:
                    attrs={}
                
                if adj_dict[var]['adjtype'] == 'ADJ':                    
                    if dims is None:
                        var_ds= xmitgcm.open_mdsdataset(data_dir=self.exp_dir,grid_dir=self.grid_dir,
                                                    prefix=[var,],geometry='llc',delta_t=self.deltat,ref_date=self.start_date,
                                                    read_grid=False)   
<<<<<<< HEAD
                        var_ds=var_ds.rename_dims({'face':'tile'})
=======
                        var_ds=var_ds.rename({'face':'tile'})
>>>>>>> e6237d93
                    else:                             
                        extra_variable={var:dict(dims=dims,attrs=attrs)}
                        var_ds= xmitgcm.open_mdsdataset(data_dir=self.exp_dir,grid_dir=self.grid_dir,
                                                    prefix=[var,],geometry='llc',delta_t=self.deltat,ref_date=self.start_date,
                                                    extra_variables=extra_variable,read_grid=False)
<<<<<<< HEAD
                        var_ds=var_ds.rename_dims({'face':'tile'})
=======
                        var_ds=var_ds.rename({'face':'tile'})
>>>>>>> e6237d93

                elif var in self.adxx_vars:
                    if adj_dict[var]['ndims']==3:
                        var_data= xmitgcm.utils.read_3d_llc_data(fname=self.exp_dir+'/'+var+'.'+'{:010.0f}'.format(adxx_it)+'.data',nz=50,nx=90,nrecs=self.time_data['nits'],dtype='>f4') 
                    elif adj_dict[var]['ndims']==2:
                        var_data= xmitgcm.utils.read_3d_llc_data(fname=self.exp_dir+'/'+var+'.'+'{:010.0f}'.format(adxx_it)+'.data',nz=1,nx=90,nrecs=self.time_data['nits'],dtype='>f4') 
                    else:
                        raise ValueError('Ndims of variables must be 2 or 3')
                    if isinstance(adj_dict[var]['vartype'],str):
                        if adj_dict[var]['ndims']==3:
                            var_ds=ecco.llc_tiles_to_xda(var_data, var_type=adj_dict[var]['vartype'],dim4='depth', dim5='time')
                        elif adj_dict[var]['ndims']==2:
                            var_ds=ecco.llc_tiles_to_xda(var_data, var_type=adj_dict[var]['vartype'],dim4='time')
                        else:
                            raise ValueError('Ndims of variables must be 2 or 3')
                        var_ds=xr.Dataset(data_vars={var:var_ds},coords=var_ds.coords)
                    elif dims is None:
                        raise ValueError('Vartype must be defined for adxx fields')
                    else:
                        grid_ds = xmitgcm.open_mdsdataset(iters=None,read_grid=True,geometry='llc',prefix=var,data_dir=self.exp_dir,grid_dir=self.grid_dir)
                        dims=['face',]+dims
<<<<<<< HEAD
                        newcoords = {k: grid_ds[k] for k in dims} 
                        dims=['time',]+dims
                        var_ds=xr.Dataset(data_vars={var:(dims,var_data)},coords=newcoords)                        
                        var_ds=var_ds.rename_dims({'face':'tile'})
=======
                        newcoords = {k: grid_ds[k] for k in dims}
                        dims=['time',]+dims 
                        newcoords['time']=self.time_data['dates']
                        var_ds=xr.Dataset(data_vars={var:(dims,var_data)},coords=newcoords)
                        var_ds=var_ds.rename({'face':'tile'})
>>>>>>> e6237d93
                        del newcoords,grid_ds
                    var_ds[var].attrs=attrs
                    var_ds=_add_time_coords(var_ds,self.time_data)
                            
                    #var_ds = xr.Dataset(data_vars={var:(vardims,var_data)},coords=newcords)
                    #var_ds = xr.combine_by_coords([grid_ds,var_ds])
                else:
                    print('variable '+var+' not found in '+self.exp_dir)

                datasets.append(var_ds)                
                del var_ds
            
            # At to existing data or create new attr
            if hasattr(self,'data'):
                self.data = xr.combine_by_coords([self.data,]+datasets)
            else:
                self.data = xr.combine_by_coords(datasets)
            del datasets
    
    # Calculate stats with optional sigma multiplier    
    def calc_stats(self,sigma=None,sigma_type=None): 
        # sigma should be dictionary with keys equal to variable names
        # sigma_type should be 1D or 3D, if sigma provided
        
        # Check if data exists
        if not hasattr(self,'data'):
            raise AttributeError('No data found in this experiment - run .load_vars first')
        # Check what sigma we have
        if sigma is None:
            print('No sigma provided - raw sensitivity stats only')
        elif type(sigma) is dict:
            print('Using provided sigma dictionary for multiplier')
            if sigma_type == '1D':
                if type(list(sigma.values())[0]) is float: 
                    print('Found 1D sigmas')
                else:
                    raise TypeError('sigma dict should contain floats')
            elif sigma_type == '3D':
                if type(list(sigma.values())[0]) is str:
                    print('Found 3D sigmas')
                    
                    #TO DO: ADD STATS
                    
                     #exfqnet = xr.open_mfdataset(glob.glob('EXFqnet*nc'),concat_dim='tile')  
                    
                else:
                    raise TypeError('sigma dict should contain filenames')
            else:
                raise ValueError('sigma_type should be 1D or 3D')
        else:
            raise TypeError('sigma should be a dictionary')
            
def _get_time_data(exp_dir,start_date,lag0,deltat) :   
    
    tdata={}
    with open(exp_dir+'its_ad.txt') as f:
        itin = f.readlines()
    nits=len(itin)
    tdata['nits'] = nits   
    tdata['its'] = np.zeros(nits)
    tdata['dates']=np.empty(nits,dtype='datetime64[D]')
    tdata['lag_days']=np.empty(nits)
    tdata['lag_years']=np.empty(nits)
    for i in range(nits):
        tdata['its'][i]=int(itin[i])
        tdata['dates'][i]=start_date+np.timedelta64(int(itin[i])*deltat,'s')
        tdata['lag_days'][i]=(tdata['dates'][i]-lag0)/np.timedelta64(1,'D')
        tdata['lag_years'][i]=tdata['lag_days'][i]/365.25
    del itin,nits
    return tdata     

def _parse_vartype(vartype,ndims):
    if isinstance(vartype, str):
        if vartype=='c':
            dims=['k','j','i']
        elif vartype=='w':
            dims=['k','j','i_g']
        elif vartype=='s':
            dims=['k','j_g','i'] 
        elif vartype=='z':
            dims=['k','j_g','i_g']
        else:
            raise ValueError('Unrecognized vartype, expecting c,w,s or z.')
        dims=dims[-ndims:]
    elif isinstance(vartype,list):
        dims=vartype
    else:
        print('Expecting a string or list for vartype')
    return dims

def _add_time_coords(var_ds,time_data):
    var_ds['time']=time_data['dates']
    var_ds['lag_days']=("time",time_data['lag_days'])
    var_ds['lag_years']=("time",time_data['lag_years'])
    return var_ds
        
# Tests   
rootdir = '/data/smurphs/emmomp/orchestra/'
griddir = rootdir+'grid2/'

expdir = rootdir+'experiments/run_ad.8yr.SOpv3.00.atl/'
startdate='1993-01-01'
lag0='2000-07-01'
         
myexp = Exp(griddir,expdir,start_date=startdate,lag0=lag0)
print(vars(myexp))

#myexp = Exp('smurphs','run_ad.CORE2.5yr.1mosssrelax_k500_mergesss')
#myexp.find_results()
myexp.load_vars(['ADJqnet','ADJaqh','adxx_tauu','adxx_tauv','adxx_qnet','ADJsalt'])
#myexp.load_vars(['adxx_tauu',])<|MERGE_RESOLUTION|>--- conflicted
+++ resolved
@@ -127,21 +127,13 @@
                         var_ds= xmitgcm.open_mdsdataset(data_dir=self.exp_dir,grid_dir=self.grid_dir,
                                                     prefix=[var,],geometry='llc',delta_t=self.deltat,ref_date=self.start_date,
                                                     read_grid=False)   
-<<<<<<< HEAD
-                        var_ds=var_ds.rename_dims({'face':'tile'})
-=======
                         var_ds=var_ds.rename({'face':'tile'})
->>>>>>> e6237d93
                     else:                             
                         extra_variable={var:dict(dims=dims,attrs=attrs)}
                         var_ds= xmitgcm.open_mdsdataset(data_dir=self.exp_dir,grid_dir=self.grid_dir,
                                                     prefix=[var,],geometry='llc',delta_t=self.deltat,ref_date=self.start_date,
                                                     extra_variables=extra_variable,read_grid=False)
-<<<<<<< HEAD
-                        var_ds=var_ds.rename_dims({'face':'tile'})
-=======
                         var_ds=var_ds.rename({'face':'tile'})
->>>>>>> e6237d93
 
                 elif var in self.adxx_vars:
                     if adj_dict[var]['ndims']==3:
@@ -163,18 +155,11 @@
                     else:
                         grid_ds = xmitgcm.open_mdsdataset(iters=None,read_grid=True,geometry='llc',prefix=var,data_dir=self.exp_dir,grid_dir=self.grid_dir)
                         dims=['face',]+dims
-<<<<<<< HEAD
-                        newcoords = {k: grid_ds[k] for k in dims} 
-                        dims=['time',]+dims
-                        var_ds=xr.Dataset(data_vars={var:(dims,var_data)},coords=newcoords)                        
-                        var_ds=var_ds.rename_dims({'face':'tile'})
-=======
                         newcoords = {k: grid_ds[k] for k in dims}
                         dims=['time',]+dims 
                         newcoords['time']=self.time_data['dates']
                         var_ds=xr.Dataset(data_vars={var:(dims,var_data)},coords=newcoords)
                         var_ds=var_ds.rename({'face':'tile'})
->>>>>>> e6237d93
                         del newcoords,grid_ds
                     var_ds[var].attrs=attrs
                     var_ds=_add_time_coords(var_ds,self.time_data)
