--- conflicted
+++ resolved
@@ -186,11 +186,7 @@
             raise TypeError('sigma should be a dictionary')
         
 # Tests            
-<<<<<<< HEAD
 #myexp = Exp('/data/smurphs/emmomp/orchestra/','run_ad.8yr.SOpv3.00.atl',start_date=np.datetime64('1993-01-01'),lag0=np.datetime64('2000-07-01'))
-=======
-#myexp = Exp('/data/smurphs/emmomp/orchestra/','run_ad.8yr.SOpv.00.atl',start_date='1993-01-01',lag0=2000-07-01')
->>>>>>> bca98d7a
 #print(vars(myexp))
 #myexp = Exp('murphs','run')
 #myexp = Exp('smurphs','run_ad.CORE2.5yr.1mosssrelax_k500_mergesss')
