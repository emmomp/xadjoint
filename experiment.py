#!/usr/bin/env python3
# -*- coding: utf-8 -*-
"""
Created on Wed Dec 18 10:35:41 2019

@author: emmomp
"""
import os
import numpy as np
import glob
import xmitgcm
from inputs import adxx_it
from inputs import adj_dict
import xarray as xr
import ecco_v4_python as ecco

class Exp(object):
    '''
    Representation of specific MITgcm adjoint experiment run in ECCOv4
    '''
    def __init__(self,grid_dir,exp_dir,start_date,lag0,deltat=3600.):
        '''
        Initialise Exp object based on user data

        Parameters
        ----------
        grid_dir : string
            Location of grid data.
        exp_dir : string
            Location of adjoint sensitivities.
        start_date : string
            Start date of simulation in 'YYYY-MM-DD' format.
        lag0 : string
            Lag 0 for cost function definedin *_maskT file
        deltat : double, optional
            Time step of forward model in seconds. The default is 3600. (one day).        

        '''
        
        #Assign directories
        self.grid_dir = grid_dir
        self.exp_dir = exp_dir      

        #Assign time info                  
        self.start_date=np.datetime64(start_date)
        self.lag0=np.datetime64(lag0)
        self.deltat=deltat
        
        # Generate various time dimensions
        self.time_data=_get_time_data(self.exp_dir,self.start_date,self.lag0,self.deltat)
        
    
    # Look for ADJ and adxx files
    def find_results(self):
        '''
        Finds and prints all ADJ and adxx in experiment,
        adds them to lists self.ADJ_vars and self.adxx_vars.

        '''
        # find all ADJ meta files at first it
        self.ADJ_vars=[]
        allADJ = [os.path.basename(x) for x in glob.glob(self.exp_dir+'/ADJ*'+'{:010.0f}'.format(self.its[0])+'.meta')]
        for item in allADJ:
            #i1 = item.find('ADJ')
            i2 = item.find('.')
            self.ADJ_vars.append(item[:i2])
        del allADJ
        print('Found {:d} ADJ variables'.format(len(self.ADJ_vars)))
        
        # find all adxx meta files
        all_vars=[]
        alladxx = [os.path.basename(x) for x in glob.glob(self.exp_dir+'/adxx_*'+'{010.0f}'.format(adxx_it)+'.meta')]
        for item in alladxx:
            #i1 = item.find('adxx')
            i2 = item.find('.')
            all_vars.append(item[:i2])
        varset = set(all_vars)
        self.adxx_vars=list(varset)
        del alladxx,varset
        print('Found {:d} adxx variables'.format(len(self.adxx_vars)))
        
    def load_all(self):
        '''
        Loads all ADJ and adxx variables found in experiment.

        '''
        if not hasattr(self,'ADJ_vars'):
            self.find_results()
        self.load_vars([*self.ADJ_vars,*self.adxx_vars])    
        
    # Load adjoint files (assumes nz=1 for adxx vars)    
    def load_vars(self,var_list='ALL'):
        '''
        Load user specified list of variables into xarray DataSet.

        Parameters
        ----------
        var_list : list of strings. Default 'ALL'
            Names of data variables to be loaded. If 'ALL', all will be loaded

        Returns
        -------
        self.data is an xarray DataSet with variables loaded.

        '''
        if var_list=='ALL':
            self.load_all()
        else:       
            # Check if find_results has been run
            if not hasattr(self,'ADJ_vars'):
                self.find_results()
            # Loop through and read variables
            datasets = []
            for var in var_list:
                print('Reading in '+var)
                dims=_parse_vartype(adj_dict[var]['vartype'])
                
                if adj_dict[var]['adjtype'] == 'ADJ':
                    
                    if dims is not None:
                        extra_variable=dict(dims=dims,attrs=dict(standard_name=var,long_name='Sensitivity to '+adj_dict[var]['longname'],units='[J]/'+adj_dict[var]['units']))
                        var_ds= xmitgcm.open_mdsdataset(data_dir=self.exp_dir,grid_dir=self.root_dir+mydirs['grid_dir'],
                                                    prefix=[var,],geometry='llc',delta_t=self.deltat,ref_date=self.start_date,
                                                    extra_variable=extra_variable,read_grid=False)
                    else:
                        var_ds= xmitgcm.open_mdsdataset(data_dir=self.exp_dir,grid_dir=self.root_dir+mydirs['grid_dir'],
                                                    prefix=[var,],geometry='llc',delta_t=self.deltat,ref_date=self.start_date,
                                                    read_grid=False)                    
                    datasets.append(var_ds)
                    del var_ds
                elif var in self.adxx_vars:
                    var_data= xmitgcm.utils.read_3d_llc_data(fname=self.exp_dir+'/'+var+'.0000000012.data',nz=1,nx=90,nrecs=self.nits,dtype='>f4') 
                    if adj_dict[var]['ndims']==3:
                        var_ds=ecco.llc_tiles_to_xda(var_data, var_type=adj_dict[var]['vartype'],dim4='depth', dim5='time')
                    elif adj_dict[var]['ndims']==2:
                        var_ds=ecco.llc_tiles_to_xda(var_data, var_type=adj_dict[var]['vartype'],dim4='time')
                    else:
                        raise ValueError('Ndims of variables must be 2 or 3')
                    #grid_ds = xmitgcm.open_mdsdataset(iters=None, read_grid=True,geometry='llc',prefix=var,data_dir=self.exp_dir,grid_dir=self.root_dir+mydirs['grid_dir'])
                    #var_1 = xmitgcm.open_mdsdataset(data_dir=self.exp_dir,grid_dir=self.root_dir+mydirs['grid_dir'],prefix=[var,],geometry='llc')
                    #vardims = var_1[var].dims
                    #newcords = {k: grid_ds[k] for k in vardims[1:]} #exclude time here
                    #newcords['time']=self.its
                    #var_ds = xr.Dataset(data_vars={var:(vardims,var_data)},coords=newcords)
                    #var_ds = xr.combine_by_coords([grid_ds,var_ds])
                    datasets.append(var_ds)
                    del var_ds,var_data,grid_ds,newcords,vardims,var_1
                else:
                    print('variable '+var+' not found in '+self.exp_dir)
            
            # At to existing data or create new attr
            if hasattr(self,'data'):
                self.data = xr.combine_by_coords([self.data,]+datasets)
            else:
                self.data = xr.combine_by_coords(datasets)
            del datasets
    
    # Calculate stats with optional sigma multiplier    
    def calc_stats(self,sigma=None,sigma_type=None): 
        # sigma should be dictionary with keys equal to variable names
        # sigma_type should be 1D or 3D, if sigma provided
        
        # Check if data exists
        if not hasattr(self,'data'):
            raise AttributeError('No data found in this experiment - run .load_vars first')
        # Check what sigma we have
        if sigma is None:
            print('No sigma provided - raw sensitivity stats only')
        elif type(sigma) is dict:
            print('Using provided sigma dictionary for multiplier')
            if sigma_type == '1D':
                if type(list(sigma.values())[0]) is float: 
                    print('Found 1D sigmas')
                else:
                    raise TypeError('sigma dict should contain floats')
            elif sigma_type == '3D':
                if type(list(sigma.values())[0]) is str:
                    print('Found 3D sigmas')
                    
                    #TO DO: ADD STATS
                    
                     #exfqnet = xr.open_mfdataset(glob.glob('EXFqnet*nc'),concat_dim='tile')  
                    
                else:
                    raise TypeError('sigma dict should contain filenames')
            else:
                raise ValueError('sigma_type should be 1D or 3D')
        else:
            raise TypeError('sigma should be a dictionary')
            
def _get_time_data(exp_dir,start_date,lag0,deltat) :   
    
    tdata={}
    with open(exp_dir+'/its_ad.txt') as f:
        itin = f.readlines()
    nits=len(itin)
    tdata['nits'] = nits   
    tdata['its'] = np.zeros(nits)
    tdata['dates']=np.empty(nits,dtype='datetime64[D]')
    tdata['lag_days']=np.empty(nits)
    tdata['lag_years']=np.empty(nits)
    for i in range(nits):
        tdata['its'][i]=int(itin[i])
        tdata['dates'][i]=start_date+np.timedelta64(int(itin[i])*deltat,'s')
        tdata['lag_days'][i]=(tdata['dates'][i]-lag0)/np.timedelta64(1,'D')
        tdata['lag_years'][i]=tdata['lag_days'][i]/365.25
    del itin,nits
    return tdata     

def _parse_vartype(vartype):

    if vartype=='c':
        if adj_dict[var]['ndims']==3:
            dims=['k','j','i']
        elif adj_dict[var]['ndims']==2:
            dims=['j','i']
        else:
            raise ValueError('Ndims of variables must be 2 or 3')
    elif vartype=='w':
        if adj_dict[var]['ndims']==3:
            dims=['k','j','i_g']
        elif adj_dict[var]['ndims']==2:
            dims=['j','i_g']
        else:
            raise ValueError('Ndims of variables must be 2 or 3')
    elif vartype=='s':
        if adj_dict[var]['ndims']==3:
            dims=['k','j_g','i']
        elif adj_dict[var]['ndims']==2:
            dims=['j_g','i']
        else:
            raise ValueError('Ndims of variables must be 2 or 3')
    elif vartype=='z':
        if adj_dict[var]['ndims']==3:
            dims=['k','j_g','i_g']
        elif adj_dict[var]['ndims']==2:
            dims=['j_g','i_g']
        else:
            raise ValueError('Ndims of variables must be 2 or 3')
    else:
        print('No vartype found, variable must be defined in available_diagnostics.log')
        dims=[]
    return dims
        
<<<<<<< HEAD
# Tests   
rootdir = '/data/emmomp/orchestra/'
griddir = rootdir+'grid2/'

expdir = rootdir+'experiments/run_ad.8yr.SOpv3.00.atl/'
startdate='1993-01-01'
lag0='2000-07-01'
         
myexp = Exp(griddir,expdir,start_date=startdate,lag0=lag0)
print(vars(myexp))

=======
# Tests            
#myexp = Exp('/data/smurphs/emmomp/orchestra/','run_ad.8yr.SOpv3.00.atl',start_date=np.datetime64('1993-01-01'),lag0=np.datetime64('2000-07-01'))
#print(vars(myexp))
#myexp = Exp('murphs','run')
>>>>>>> 119aeaa0
#myexp = Exp('smurphs','run_ad.CORE2.5yr.1mosssrelax_k500_mergesss')
#myexp.find_results()
myexp.load_vars(['ADJqnet','adxx_tauu'])
#myexp.load_vars(['adxx_tauu',])<|MERGE_RESOLUTION|>--- conflicted
+++ resolved
@@ -242,7 +242,6 @@
         dims=[]
     return dims
         
-<<<<<<< HEAD
 # Tests   
 rootdir = '/data/emmomp/orchestra/'
 griddir = rootdir+'grid2/'
@@ -254,12 +253,6 @@
 myexp = Exp(griddir,expdir,start_date=startdate,lag0=lag0)
 print(vars(myexp))
 
-=======
-# Tests            
-#myexp = Exp('/data/smurphs/emmomp/orchestra/','run_ad.8yr.SOpv3.00.atl',start_date=np.datetime64('1993-01-01'),lag0=np.datetime64('2000-07-01'))
-#print(vars(myexp))
-#myexp = Exp('murphs','run')
->>>>>>> 119aeaa0
 #myexp = Exp('smurphs','run_ad.CORE2.5yr.1mosssrelax_k500_mergesss')
 #myexp.find_results()
 myexp.load_vars(['ADJqnet','adxx_tauu'])
